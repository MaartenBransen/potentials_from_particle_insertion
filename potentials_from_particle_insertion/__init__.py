"""
Maarten Bransen, 2020
m.bransen@uu.nl
"""

<<<<<<< HEAD
__version__ = '0.5.0'
=======
__version__ = '0.4.0'
>>>>>>> 8883f481

from .pairpotential_iterator import (
    run_iteration,
    run_iterator_fitfunction,
    run_iterator_fitfunction2,
    run_iterator_fitfunction3,
)

from .distribution_functions import (
    rdf_dist_hist_2d,
    rdf_dist_hist_3d,
    rdf_insertion_binned_2d,
    rdf_insertion_binned_3d,
    rdf_insertion_exact_3d,
)

#define all for doing `from .. import *`
__all__ = [
    'run_iteration',
    'run_iterator_fitfunction',
    'run_iterator_fitfunction2',
    'run_iterator_fitfunction3',
    'rdf_dist_hist_2d',
    'rdf_dist_hist_3d',
    'rdf_insertion_binned_2d',
    'rdf_insertion_binned_3d',
    'rdf_insertion_exact_3d',
]

#add submodules to pdoc ignore list for generated documentation
__pdoc__ = {
    'pairpotential_iterator' : False,
    'distribution_functions' : False,
    'geometry' : False,
    'generate_coordinates' : False
}<|MERGE_RESOLUTION|>--- conflicted
+++ resolved
@@ -3,11 +3,7 @@
 m.bransen@uu.nl
 """
 
-<<<<<<< HEAD
 __version__ = '0.5.0'
-=======
-__version__ = '0.4.0'
->>>>>>> 8883f481
 
 from .pairpotential_iterator import (
     run_iteration,
